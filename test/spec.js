--- conflicted
+++ resolved
@@ -53,7 +53,6 @@
         });
     });
 
-<<<<<<< HEAD
     describe('addWebhook', function () {
         var query;
         var post;
@@ -109,16 +108,6 @@
 
         beforeEach(function (done) {
             sinon.stub(restler, 'del', function (uri, options) {
-=======
-
-    describe('Update card list', function () {
-        var query;
-        var put;
-        var data;
-
-        beforeEach(function (done) {
-            sinon.stub(restler, 'put', function (uri, options) {
->>>>>>> f8be58d7
                 return {
                     on: function (event, callback) {
                         callback(null, null);
@@ -126,21 +115,14 @@
                 };
             });
 
-<<<<<<< HEAD
             trello.deleteWebhook('x1', function (result) {
                 query = restler.del.args[0][1].query;
                 del = restler.del;
-=======
-            trello.updateCardList('myCardId', 'newListId', function (result) {
-                query = restler.put.args[0][1].query;
-                put = restler.put;
->>>>>>> f8be58d7
                 done();
             });
 
         });
 
-<<<<<<< HEAD
         it('should delete to https://api.trello.com/1/webhooks/x1', function () {
             del.args[0][0].should.equal('https://api.trello.com/1/webhooks/x1');
         });
@@ -151,7 +133,32 @@
 
         afterEach(function () {
             restler.del.restore();
-=======
+        });
+    });
+
+
+    describe('Update card list', function () {
+        var query;
+        var put;
+        var data;
+
+        beforeEach(function (done) {
+            sinon.stub(restler, 'put', function (uri, options) {
+                return {
+                    on: function (event, callback) {
+                        callback(null, null);
+                    }
+                };
+            });
+
+            trello.updateCardList('myCardId', 'newListId', function (result) {
+                query = restler.put.args[0][1].query;
+                put = restler.put;
+                done();
+            });
+
+        });
+
         it('should put to https://api.trello.com/1/cards/myCardId/idList', function () {
             put.args[0][0].should.equal('https://api.trello.com/1/cards/myCardId/idList');
         });
@@ -162,7 +169,6 @@
 
         afterEach(function () {
             restler.put.restore();
->>>>>>> f8be58d7
         });
     });
 });