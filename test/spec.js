var chai = require('chai');
var sinon = require('sinon');
var sinonChai = require("sinon-chai");
var q = require('q');
var fs = require('fs');

chai.should();
chai.use(sinonChai);

var restler = require('restler');
var Trello = require('../main');

describe('Trello', function () {
    var trello;

    beforeEach(function () {
        trello = new Trello('key', 'token');
    });

    describe('makeRequest', function () {
        var expect = chai.expect;

        it('should throw error if type of options passed is not object', function () {
            expect(trello.makeRequest.bind(trello, 'GET', 'somePath', 'wrongOptions')).to.throw(TypeError)
        });

        it('should throw error if type of a method passed is not string', function () {
            expect(trello.makeRequest.bind(trello, restler.post, 'somePath', {})).to.throw(TypeError)
        });

        it('should throw error if a method passed is not one of these: POST, GET, PUT, DELETE', function () {
            expect(trello.makeRequest.bind(trello, 'patch', 'somePath', {})).to.throw(Error)
        });

        it('should not throw error if no options are passed', function () {
            expect(trello.makeRequest.bind(trello, 'GET', '/1/members/me/tokens')).to.not.throw(Error);
        });

        it('should not throw error if a method passed is POST', function (done) {
            sinon.stub(restler, 'post', function (path, options) {
                return {once: function (event, callback) {
                    callback(null, null);
                }};
            });

            expect(trello.makeRequest.bind(trello, 'POST', 'somePath', {}, function () {})).to.not.throw(Error);
            restler.post.restore();
            done();
        });

        it('should not throw error if a method passed is GET', function (done) {
            sinon.stub(restler, 'get', function (path, options) {
                return {once: function (event, callback) {
                    callback(null, null);
                }};
            });

            expect(trello.makeRequest.bind(trello, 'GET', 'somePath', {}, function () {})).to.not.throw(Error);
            restler.get.restore();
            done();
        });

        it('should not throw error if a method passed is PUT', function (done) {
            sinon.stub(restler, 'put', function (path, options) {
                return {once: function (event, callback) {
                    callback(null, null);
                }};
            });

            expect(trello.makeRequest.bind(trello, 'PUT', 'somePath', {}, function () {})).to.not.throw(Error);
            restler.put.restore();
            done();
        });

        it('should not throw error if a method passed is DELETE', function (done) {
            sinon.stub(restler, 'del', function (path, options) {
                return {once: function (event, callback) {
                    callback(null, null);
                }};
            });

            expect(trello.makeRequest.bind(trello, 'DELETE', 'somePath', {}, function () {})).to.not.throw(Error);
            restler.del.restore();
            done();
        });

        it('should not mutate passed options object', function (done) {
            sinon.stub(restler, 'get', function (path, options) {
                return {once: function (event, callback) {
                    callback(null, null);
                }};
            });
            var options = { webhooks: true };
            trello.makeRequest("get", "/1/cards", options)
                .then(function (result) {
                    expect(Object.keys(options).length, 1, "options object was mutated");
                    expect(options.webhooks, true)
                });
            restler.get.restore();
            done();
        })
    });

    describe('addBoard', function () {
        var query;
        var post;

        beforeEach(function (done) {
            sinon.stub(restler, 'post', function (uri, options) {
                return {once: function (event, callback) {
                    callback(null, null);
                }};
            });

            trello.addBoard('name', 'description', 'organizationId', function () {
                query = restler.post.args[0][1].query;
                post = restler.post;
                done();
            });
        });

        it('should post to https://api.trello.com/1/boards/', function () {
            post.should.have.been.calledWith('https://api.trello.com/1/boards/');
        });

        it('should include the description', function () {
            query.desc.should.equal('description');
        });

        it('should include the name', function () {
            query.name.should.equal('name');
        });

        it('should include the organization id', function () {
            query.idOrganization.should.equal('organizationId');
        });

        afterEach(function () {
            restler.post.restore();
        });
    });

    describe('addCard', function() {
        var query;
        var post;

        beforeEach(function (done) {
            sinon.stub(restler, 'post', function (uri, options) {
                return {once: function (event, callback) {
                    callback(null, null);
                }};
            });

            trello.addCard('name', 'description', 'listId', function () {
                query = restler.post.args[0][1].query;
                post = restler.post;
                done();
            });
        });

        it('should post to https://api.trello.com/1/cards', function () {
            post.should.have.been.calledWith('https://api.trello.com/1/cards');
        });

        it('should include the description', function () {
            query.desc.should.equal('description');
        });

        it('should include the name', function () {
            query.name.should.equal('name');
        });

        it('should include the list id', function () {
            query.idList.should.equal('listId');
        });

        afterEach(function () {
            restler.post.restore();
        });
    });

    describe('addCardWithExtraParams', function() {
        var query;
        var post;

        var extraParams = {
            desc: "description",
            due: new Date("2015/03/25"),
            dueComplete: false
        };

        beforeEach(function (done) {
            sinon.stub(restler, 'post', function (uri, options) {
                return {once: function (event, callback) {
                    callback(null, null);
                }};
            });

            trello.addCardWithExtraParams('name', extraParams, 'listId', function () {
                query = restler.post.args[0][1].query;
                post = restler.post;
                done();
            });
        });

        it('should post to https://api.trello.com/1/cards', function () {
            post.should.have.been.calledWith('https://api.trello.com/1/cards');
        });

        it('should include the name', function () {
            query.name.should.equal('name');
        });

        it('should include the description', function () {
            query.desc.should.equal('description');
        });

        it('should include the due date', function() {
            query.due.getTime().should.equal((new Date("2015/03/25").getTime()))
        });

        it('should include the list id', function () {
            query.idList.should.equal('listId');
        });

        afterEach(function () {
            restler.post.restore();
        });

    });

    describe('getCardsOnListWithExtraParams', function () {
        var query;
        var post;

        var testDate = new Date("2015/03/25");
        var extraParams = {before: testDate}

        beforeEach(function (done) {
            sinon.stub(restler, 'get', function (uri, options) {
                return {once: function (event, callback) {
                    callback(null, null);
                }};
            });

            trello.getCardsOnListWithExtraParams('listId', extraParams, function () {
                query = restler.get.args[0][1].query;
                get = restler.get;
                done();
            });
        });

        it('should get from https://api.trello.com/1/lists/listId/cards', function () {
            get.should.have.been.calledWith('https://api.trello.com/1/lists/listId/cards');
        });
        it('should include a date in the query', function () {
            query.before.should.equal(testDate)
        });

        afterEach(function () {
            restler.get.restore();
        });
    });

    describe('getCardsOnBoardWithExtraParams', function () {
        var query;
        var post;

        var testDate = new Date("2015/03/25");
        var extraParams = {before: testDate}

        beforeEach(function (done) {
            sinon.stub(restler, 'get', function (uri, options) {
                return {once: function (event, callback) {
                    callback(null, null);
                }};
            });

            trello.getCardsOnBoardWithExtraParams('boardId', extraParams, function () {
                query = restler.get.args[0][1].query;
                get = restler.get;
                done();
            });
        });

        it('should get from https://api.trello.com/1/boards/boardId/cards', function () {
            get.should.have.been.calledWith('https://api.trello.com/1/boards/boardId/cards');
        });
        it('should include a date in the query', function () {
            query.before.should.equal(testDate)
        });

        afterEach(function () {
            restler.get.restore();
        });
    });

    describe('addWebhook', function () {
        var query;
        var post;
        var data;

        beforeEach(function (done) {
            sinon.stub(restler, 'post', function (uri, options) {
                return {
                    once: function (event, callback) {
                        callback(null, null);
                    }
                };
            });

            trello.addWebhook('webhook', 'http://callback', 'xxx', function (result) {
                query = restler.post.args[0][1].query;
                data = restler.post.args[0][1].data;
                post = restler.post;
                done();
            });

        });

        it('should post to https://api.trello.com/1/tokens/.../webhooks/', function () {

            post.args[0][0].should.equal('https://api.trello.com/1/tokens/' + trello.token + '/webhooks/');
        });

        it('should include the application key', function () {
            query.key.should.equal('key');
        });

        it('should include the decription', function () {
            data.description.should.equal('webhook');
        });

        it('should include the callbackUrl', function () {
            data.callbackURL.should.equal('http://callback');
        });

        it('should include the idModel', function () {
            data.idModel.should.equal('xxx');
        });

        afterEach(function () {
            restler.post.restore();
        });
    });

    describe('deleteWebhook', function () {
        var query;
        var del;

        beforeEach(function (done) {
            sinon.stub(restler, 'del', function (uri, options) {
                return {
                    once: function (event, callback) {
                        callback(null, null);
                    }
                };
            });

            trello.deleteWebhook('x1', function (result) {
                query = restler.del.args[0][1].query;
                del = restler.del;
                done();
            });

        });

        it('should delete to https://api.trello.com/1/webhooks/x1', function () {
            del.args[0][0].should.equal('https://api.trello.com/1/webhooks/x1');
        });

        it('should include the application key', function () {
            query.key.should.equal('key');
        });

        afterEach(function () {
            restler.del.restore();
        });
    });


    describe('Update card list', function () {
        var query;
        var put;
        var data;

        beforeEach(function (done) {
            sinon.stub(restler, 'put', function (uri, options) {
                return {
                    once: function (event, callback) {
                        callback(null, null);
                    }
                };
            });

            trello.updateCardList('myCardId', 'newListId', function (result) {
                query = restler.put.args[0][1].query;
                put = restler.put;
                done();
            });

        });

        it('should put to https://api.trello.com/1/cards/myCardId/idList', function () {
            put.args[0][0].should.equal('https://api.trello.com/1/cards/myCardId/idList');
        });

        it('should include the idList', function () {
            query.value.should.equal('newListId');
        });

        afterEach(function () {
            restler.put.restore();
        });
    });

    describe.skip('It is able to chain several calls', function () {
        var trello,
            options =  {
                key: "key",
                token: "tocken",
                listId: 'listId'
            },
            cardsToCreate = 30,
            cardsCreated = 0;


        beforeEach(function (done) {
            var index,
                promisesList = [],
                cardCreationPromise = q.defer();

            //Increase timeout due to real api calls
            this.timeout(1000000);

            //Setup a real trello client with a local configuration file
            if (fs.existsSync('./test/config.js')) {
                options = require('./config');
            }
            trello = new Trello(options.key, options.token);


            //It creates and removes as many cards as set in cardsToCreate
            for(index = 0; index < cardsToCreate; index++) {
                cardCreationPromise = q.defer();
                trello.addCard('Test card #' + index, 'test card', options.listId, cardCreationPromise.makeNodeResolver());

                promisesList.push(
                    //Remove the card created
                    cardCreationPromise.promise.then(function (card) {
                        if(!card.id) {
                            console.log(card);
                            throw "Trello call failed " + card;
                        } else {
                            var removeCardPromise = q.defer();
                            cardsCreated = cardsCreated + 1;
                            trello.deleteCard(card.id, removeCardPromise.makeNodeResolver());
                            return removeCardPromise.promise;
                        }
                    }).fail (function(e){
                        throw "Trello call failed " + e;
                    })
                );
            }

            q.allSettled(promisesList).then(function () {
                done();
            });
        });

        it('should chain several calls without failing', function () {
            cardsCreated.should.equal(cardsToCreate);
        });
    });

    describe('addAttachmentToCard', function() {
        var query;
        var post;

        beforeEach(function (done) {
            sinon.stub(restler, 'post', function (uri, options) {
                return {once: function (event, callback) {
                    callback(null, null);
                }};
            });

            trello.addAttachmentToCard('myCardId', 'attachmentUrl', function () {
                query = restler.post.args[0][1].query;
                post = restler.post;
                done();
            });
        });

        it("should post to the card's attachment URI", function () {
            post.should.have.been.calledWith('https://api.trello.com/1/cards/myCardId/attachments');
        });

        it('should include the attachmentUrl', function () {
            query.url.should.equal('attachmentUrl');
        });

        afterEach(function () {
            restler.post.restore();
        });
    });

    describe('renameList', function() {
        var query;
        var put;

        beforeEach(function (done) {
            sinon.stub(restler, 'put', function (uri, options) {
                return {once: function (event, callback) {
                    callback(null, null);
                }};
            });

            trello.renameList('myListId', 'new list name', function () {
                query = restler.put.args[0][1].query;
                put = restler.put;
                done();
            });
        });

        it("should PUT to the card's attachment URI", function () {
            put.should.have.been.calledWith('https://api.trello.com/1/lists/myListId/name');
        });

        it('should include the new list name', function () {
            query.value.should.equal('new list name');
        });

        afterEach(function () {
            restler.put.restore();
        });
    });

    describe('returnPromise', function() {
        it('should return a promise', function() {
            var shouldBeAPromise = trello.addAttachmentToCard('myCardId', 'attachmentUrl');

            shouldBeAPromise.should.be.a("Promise");
        });
    });

    describe('executeCallback', function() {
        it('should not return a promise', function() {
            var shouldNotBeAPromise = trello.addAttachmentToCard('myCardId', 'attachmentUrl', function() {});

            chai.assert.isUndefined(shouldNotBeAPromise);
        });
    });

<<<<<<< HEAD
    describe('getActionsOnBoard', function() {
=======
    describe('getCustomFieldsOnBoard', function() {
>>>>>>> 415e7551
        var get;

        beforeEach(function (done) {
            sinon.stub(restler, 'get', function (uri, options) {
                return {once: function (event, callback) {
                    callback(null, null);
                }};
            });

<<<<<<< HEAD
            trello.getActionsOnBoard('boardId', function () {
=======
            trello.getCustomFieldsOnBoard('boardId', function () {
>>>>>>> 415e7551
                get = restler.get;
                done();
            });
        });

<<<<<<< HEAD
        it('should get to https://api.trello.com/1/boards/boardId/actions', function () {
            get.should.have.been.calledWith('https://api.trello.com/1/boards/boardId/actions');
=======
        it('should get to https://api.trello.com/1/boards/boardId/customFields', function () {
            get.should.have.been.calledWith('https://api.trello.com/1/boards/boardId/customFields');
>>>>>>> 415e7551
        });

        afterEach(function () {
            restler.get.restore();
        });
    });

    describe('getLabelsForBoard', function() {
        var get;

        beforeEach(function (done) {
            sinon.stub(restler, 'get', function (uri, options) {
                return {once: function (event, callback) {
                    callback(null, null);
                }};
            });

            trello.getLabelsForBoard('boardId', function () {
                get = restler.get;
                done();
            });
        });

        it('should get to https://api.trello.com/1/boards/boardId/labels', function () {
            get.should.have.been.calledWith('https://api.trello.com/1/boards/boardId/labels');
        });

        afterEach(function () {
            restler.get.restore();
        });
    });

    describe('addMemberToBoard', function () {
        var data;
        var post;

        beforeEach(function (done) {
            sinon.stub(restler, 'put', function (uri, options) {
                return {once: function (event, callback) {
                    callback(null, null);
                }};
            });

            trello.addMemberToBoard('boardId', 'memberId', 'normal', function () {
                data = restler.put.args[0][1].data;
                put = restler.put;
                done();
            });
        });

        it('should post to https://api.trello.com/1/boards/boardId/members/memberId', function () {
            put.should.have.been.calledWith('https://api.trello.com/1/boards/boardId/members/memberId');
        });

        it('should include the type', function () {
            data.type.should.equal('normal');
        });

        afterEach(function () {
            restler.put.restore();
        });
    });

    describe('addLabelOnBoard', function() {
        var query;
        var data;
        var post;

        beforeEach(function (done) {
            sinon.stub(restler, 'post', function (uri, options) {
                return {once: function (event, callback) {
                    callback(null, null);
                }};
            });

            trello.addLabelOnBoard('boardId', 'name', 'color', function () {
                query = restler.post.args[0][1].query;
                data = restler.post.args[0][1].data;
                post = restler.post;
                done();
            });
        });

        it('should post to https://api.trello.com/1/labels', function () {
            post.should.have.been.calledWith('https://api.trello.com/1/labels');
        });

        it('should include the color', function () {
            data.color.should.equal('color');
        });

        it('should include the name', function () {
            data.name.should.equal('name');
        });

        it('should include the board id', function () {
            data.idBoard.should.equal('boardId');
        });

        afterEach(function () {
            restler.post.restore();
        });
    });

    describe('deleteLabel', function(){
        var del;

        beforeEach(function (done) {
            sinon.stub(restler, 'del', function (uri, options) {
                return {once: function (event, callback) {
                    callback(null, null);
                }};
            });

            trello.deleteLabel('labelId', function () {
                del = restler.del;
                done();
            });
        });

        it('should delete to https://api.trello.com/1/labels/labelId', function () {
            del.should.have.been.calledWith('https://api.trello.com/1/labels/labelId');
        });

        afterEach(function () {
            restler.del.restore();
        });
    });

    describe('addLabelToCard', function() {
        var query;
        var data;
        var post;

        beforeEach(function (done) {
            sinon.stub(restler, 'post', function (uri, options) {
                return {once: function (event, callback) {
                    callback(null, null);
                }};
            });

            trello.addLabelToCard('cardId', 'labelId', function () {
                query = restler.post.args[0][1].query;
                data = restler.post.args[0][1].data;
                post = restler.post;
                done();
            });
        });

        it('should post to https://api.trello.com/1/cards/cardId/idLabels', function () {
            post.should.have.been.calledWith('https://api.trello.com/1/cards/cardId/idLabels');
        });

        it('should include the label id', function () {
            data.value.should.equal('labelId');
        });

        afterEach(function () {
            restler.post.restore();
        });
    });

    describe('deleteLabelFromCard', function(){
        var del;

        beforeEach(function (done) {
            sinon.stub(restler, 'del', function (uri, options) {
                return {once: function (event, callback) {
                    callback(null, null);
                }};
            });

            trello.deleteLabelFromCard('cardId', 'labelId', function () {
                del = restler.del;
                done();
            });
        });

        it('should delete to https://api.trello.com/1/cards/cardId/idLabels/labelId', function () {
            del.should.have.been.calledWith('https://api.trello.com/1/cards/cardId/idLabels/labelId');
        });

        afterEach(function () {
            restler.del.restore();
        });
    });

    describe('updateLabel', function() {
        var query;
        var put;

        beforeEach(function (done) {
            sinon.stub(restler, 'put', function (uri, options) {
                return {once: function (event, callback) {
                    callback(null, null);
                }};
            });

            trello.updateLabel('labelId', 'field', 'value', function () {
                query = restler.put.args[0][1].query;
                put = restler.put;
                done();
            });
        });

        it('should put to https://api.trello.com/1/labels/labelId/field', function () {
            put.should.have.been.calledWith('https://api.trello.com/1/labels/labelId/field');
        });

        it('should include the updated value', function () {
            query.value.should.equal('value');
        });

        afterEach(function () {
            restler.put.restore();
        });
    });

    describe('getCardStickers', function() {
        var get;

        beforeEach(function (done) {
            sinon.stub(restler, 'get', function (uri, options) {
                return {once: function (event, callback) {
                    callback(null, null);
                }};
            });

            trello.getCardStickers('cardId', function () {
                get = restler.get;
                done();
            });
        });

        it('should get to https://api.trello.com/1/cards/cardId/stickers', function () {
            get.should.have.been.calledWith('https://api.trello.com/1/cards/cardId/stickers');
        });

        afterEach(function () {
            restler.get.restore();
        });
    });

    describe('addStickerToCard', function() {
        var query;
        var data;
        var post;

        beforeEach(function (done) {
            sinon.stub(restler, 'post', function (uri, options) {
                return {once: function (event, callback) {
                    callback(null, null);
                }};
            });

            trello.addStickerToCard('cardId', 'image', 'left', 'top', 'zIndex', 'rotate', function () {
                query = restler.post.args[0][1].query;
                data = restler.post.args[0][1].data;
                post = restler.post;
                done();
            });
        });

        it('should post to https://api.trello.com/1/cards/cardId/stickers', function () {
            post.should.have.been.calledWith('https://api.trello.com/1/cards/cardId/stickers');
        });

        it('should include the sticker image', function () {
            data.image.should.equal('image');
        });

        it('should include the sticker top', function () {
            data.top.should.equal('top');
        });

        it('should include the sticker left', function () {
            data.left.should.equal('left');
        });

        it('should include the sticker zIndex', function () {
            data.zIndex.should.equal('zIndex');
        });

        it('should include the sticker rotate', function () {
            data.rotate.should.equal('rotate');
        });

        afterEach(function () {
            restler.post.restore();
        });
    });

    describe('addChecklistToCard', function() {
        var query;
        var post;

        beforeEach(function (done) {
            sinon.stub(restler, 'post', function (uri, options) {
                return {once: function (event, callback) {
                    callback(null, null);
                }};
            });

            trello.addChecklistToCard('cardId', 'name', function () {
                query = restler.post.args[0][1].query;
                post = restler.post;
                done();
            });
        });

        it('should post to https://api.trello.com/1/cards/cardId/checklists', function () {
            post.should.have.been.calledWith('https://api.trello.com/1/cards/cardId/checklists');
        });

        it('should include the checklist name', function () {
            query.name.should.equal('name');
        });

        afterEach(function () {
            restler.post.restore();
        });
    });

    describe('addExistingChecklistToCard', function() {
        var query;
        var post;

        beforeEach(function (done) {
            sinon.stub(restler, 'post', function (uri, options) {
                return {once: function (event, callback) {
                    callback(null, null);
                }};
            });

            trello.addExistingChecklistToCard('cardId', 'checklistId', function () {
                query = restler.post.args[0][1].query;
                post = restler.post;
                done();
            });
        });

        it('should post to https://api.trello.com/1/cards/cardId/checklists', function () {
            post.should.have.been.calledWith('https://api.trello.com/1/cards/cardId/checklists');
        });

        it('should include the checklist ID', function () {
            query.idChecklistSource.should.equal('checklistId');
        });

        afterEach(function () {
            restler.post.restore();
        });
    });

    describe('getChecklistsOnCard', function() {
        var get;

        beforeEach(function (done) {
            sinon.stub(restler, 'get', function (uri, options) {
                return {once: function (event, callback) {
                    callback(null, null);
                }};
            });

            trello.getChecklistsOnCard('cardId', function () {
                get = restler.get;
                done();
            });
        });

        it('should get to https://api.trello.com/1/cards/cardId/checklists', function () {
            get.should.have.been.calledWith('https://api.trello.com/1/cards/cardId/checklists');
        });

        afterEach(function () {
            restler.get.restore();
        });
    });

    describe('getBoardMembers', function() {
        var get;

        beforeEach(function (done) {
            sinon.stub(restler, 'get', function (uri, options) {
                return {once: function (event, callback) {
                    callback(null, null);
                }};
            });

            trello.getBoardMembers('boardId', function () {
                get = restler.get;
                done();
            });
        });

        it('should get to https://api.trello.com/1/boards/boardId/members', function () {
            get.should.have.been.calledWith('https://api.trello.com/1/boards/boardId/members');
        });

        afterEach(function () {
            restler.get.restore();
        });
    });

    describe('getOrgMembers', function() {
        var get;

        beforeEach(function (done) {
            sinon.stub(restler, 'get', function (uri, options) {
                return {once: function (event, callback) {
                    callback(null, null);
                }};
            });

            trello.getOrgMembers('organizationId', function () {
                get = restler.get;
                done();
            });
        });

        it('should get to https://api.trello.com/1/organizations/organizationId/members', function () {
            get.should.have.been.calledWith('https://api.trello.com/1/organizations/organizationId/members');
        });

        afterEach(function () {
            restler.get.restore();
        });
    });

    describe('getOrgBoards', function() {
        var get;

        beforeEach(function (done) {
            sinon.stub(restler, 'get', function (uri, options) {
                return {once: function (event, callback) {
                    callback(null, null);
                }};
            });

            trello.getOrgBoards('organizationId', function () {
                get = restler.get;
                done();
            });
        });

        it('should get to https://api.trello.com/1/organizations/organizationId/boards', function () {
            get.should.have.been.calledWith('https://api.trello.com/1/organizations/organizationId/boards');
        });

        afterEach(function () {
            restler.get.restore();
        });
    });

    describe('updateChecklist', function() {
        var query;
        var put;

        beforeEach(function (done) {
            sinon.stub(restler, 'put', function (uri, options) {
                return {once: function (event, callback) {
                    callback(null, null);
                }};
            });

            trello.updateChecklist('checklistId', 'field', 'value', function () {
                query = restler.put.args[0][1].query;
                put = restler.put;
                done();
            });
        });

        it('should put to https://api.trello.com/1/checklists/checklistId/field', function () {
            put.should.have.been.calledWith('https://api.trello.com/1/checklists/checklistId/field');
        });

        it('should include the checklist name', function () {
            query.value.should.equal('value');
        });

        afterEach(function () {
            restler.put.restore();
        });
    });

    describe('addDueDateToCard', function() {
        var query;
        var put;

        beforeEach(function (done) {
            sinon.stub(restler, 'put', function (uri, options) {
                return {once: function (event, callback) {
                    callback(null, null);
                }};
            });

            trello.addDueDateToCard('cardId', 'value', function () {
                query = restler.put.args[0][1].query;
                put = restler.put;
                done();
            });
        });

        it('should put to https://api.trello.com/1/cards/cardId/due', function () {
            put.should.have.been.calledWith('https://api.trello.com/1/cards/cardId/due');
        });

        it('should include the date value', function () {
            query.value.should.equal('value');
        });

        afterEach(function () {
            restler.put.restore();
        });
    });
});<|MERGE_RESOLUTION|>--- conflicted
+++ resolved
@@ -551,11 +551,7 @@
         });
     });
 
-<<<<<<< HEAD
     describe('getActionsOnBoard', function() {
-=======
-    describe('getCustomFieldsOnBoard', function() {
->>>>>>> 415e7551
         var get;
 
         beforeEach(function (done) {
@@ -565,23 +561,39 @@
                 }};
             });
 
-<<<<<<< HEAD
             trello.getActionsOnBoard('boardId', function () {
-=======
-            trello.getCustomFieldsOnBoard('boardId', function () {
->>>>>>> 415e7551
                 get = restler.get;
                 done();
             });
         });
 
-<<<<<<< HEAD
         it('should get to https://api.trello.com/1/boards/boardId/actions', function () {
             get.should.have.been.calledWith('https://api.trello.com/1/boards/boardId/actions');
-=======
+        });
+
+        afterEach(function () {
+            restler.get.restore();
+        });
+    });
+  
+    describe('getCustomFieldsOnBoard', function() {
+        var get;
+
+        beforeEach(function (done) {
+            sinon.stub(restler, 'get', function (uri, options) {
+                return {once: function (event, callback) {
+                    callback(null, null);
+                }};
+            });
+
+            trello.getCustomFieldsOnBoard('boardId', function () {
+                get = restler.get;
+                done();
+            });
+        });
+
         it('should get to https://api.trello.com/1/boards/boardId/customFields', function () {
             get.should.have.been.calledWith('https://api.trello.com/1/boards/boardId/customFields');
->>>>>>> 415e7551
         });
 
         afterEach(function () {
